# SQL Music Analysis

![Spotify Banner](visualizations/genre_avg_energy.png)

## Table of Contents
- [Project Overview](#project-overview)
- [Project Structure](#project-structure)
- [Features](#features)
- [Reusable Metrics & CTEs](#reusable-metrics--ctes)
- [Setup & Usage](#setup--usage)
- [Visualizations](#visualizations)
- [Analysis Examples](#analysis-examples)
- [License](#license)

---

## Project Overview

**SQL Music Analysis** is a comprehensive data analysis project that leverages advanced SQL techniques to explore Spotify music data. The project demonstrates professional SQL skills including Common Table Expressions (CTEs), window functions, complex aggregations, and data cleaning techniques to uncover patterns in genres, artists, and audio features.

### Key Highlights:
- **Advanced SQL Techniques**: CTEs, window functions, complex joins, and aggregations
- **Data Cleaning & Preprocessing**: Comprehensive data validation and transformation
- **Feature Engineering**: Creation of derived metrics and categorical variables
- **Time-Series Analysis**: Trend analysis across decades and years
- **Statistical Analysis**: Correlation analysis, distribution analysis, and clustering

---

## Project Structure
```
sql-music-analysis/
├── sample_data/
│   └── high_popularity_spotify_data.csv
├── schema/
│   └── create_tables.sql
├── sql/
│   ├── data_cleaning.sql
│   ├── genre_analysis.sql
│   ├── artist_analysis.sql
│   ├── feature_trends.sql
│   └── exploratory_queries.sql
├── notebooks/
│   ├── spotify_analysis_notes.md
│   └── spotify_music_analysis.ipynb
├── visualizations/
│   ├── genre_avg_energy.png
│   └── artist_valence_comparison.png
├── README.md
├── LICENSE
└── .gitignore
```

<<<<<<< HEAD
---

## Features
- **Advanced SQL queries** with CTEs and window functions for music data analysis
- **Comprehensive data cleaning** with missing value handling and data validation
- **Genre analysis** with ranking systems and trend identification
- **Artist performance analysis** with diversity metrics and evolution tracking
- **Feature trend analysis** with correlation studies and distribution analysis
- **Exploratory queries** with advanced clustering and similarity analysis
- **Interactive Google Colab notebook** for Python-based analysis
- **Professional documentation** with clear code organization and comments

---

## Reusable Metrics & CTEs
This project demonstrates advanced SQL abstraction through reusable Common Table Expressions (CTEs) and derived metrics:

### Key CTEs:
- **`genre_stats`**: Reusable genre performance metrics
- **`artist_stats`**: Artist performance and diversity calculations
- **`yearly_feature_trends`**: Time-based feature analysis
- **`feature_clusters`**: Audio feature clustering logic
- **`genre_centroids`**: Genre similarity calculations

### Derived Metrics:
- **Composite Scores**: Overall track scoring combining multiple features
- **Popularity Categories**: Categorical classification of track popularity
- **Feature Clusters**: Automatic categorization based on audio characteristics
- **Similarity Distances**: Mathematical distance calculations between genres
- **Trend Indicators**: Year-over-year change calculations

Recruiters love to see this level of abstraction and modular SQL logic for consistency and maintainability.

---

## Setup & Usage
1. **Clone the repository**
2. **Set up your SQL database environment** (PostgreSQL, MySQL, or SQLite)
3. **Import the schema from** `schema/create_tables.sql`
4. **Load the sample data from** `sample_data/high_popularity_spotify_data.csv`
5. **Run data cleaning script**: `sql/data_cleaning.sql`
6. **Execute analysis scripts** from the `sql/` directory in order:
   - `genre_analysis.sql` - Genre performance and characteristics
   - `artist_analysis.sql` - Artist diversity and evolution
   - `feature_trends.sql` - Time-based feature analysis
   - `exploratory_queries.sql` - Advanced exploratory analysis
7. **Open the Colab notebook** in `notebooks/spotify_music_analysis.ipynb` for interactive exploration

---

## Visualizations

### Genre Average Energy
![Genre Average Energy](visualizations/genre_avg_energy.png)

### Artist Valence Comparison
![Artist Valence Comparison](visualizations/artist_valence_comparison.png)

---
=======
# 🎧 Spotify Music Industry SQL Analysis

This project explores key business and artist trends in the music industry using SQL. It analyzes artist performance, album sales, genre dominance, and time-based trends to provide insight into the market dynamics of popular music.


---
>>>>>>> f74f3d5f

## 📌 Business Questions Answered

<<<<<<< HEAD
### Genre Analysis
- Genre performance rankings with multiple metrics
- Decade-based genre evolution analysis
- Subgenre characteristics and popularity
- Genre feature correlation analysis

### Artist Analysis
- Top artists by track count and performance metrics
- Artist evolution over time with trend analysis
- Collaboration vs. solo performance comparison
- Artist diversity and genre coverage analysis

### Feature Trends
- Yearly feature evolution with ranking systems
- Decade comparison with statistical measures
- Feature correlation analysis with strength indicators
- Popularity vs. feature relationship analysis

### Exploratory Queries
- Advanced track scoring with composite metrics
- Seasonal analysis by release timing
- Feature clustering with automatic categorization
- Cross-genre similarity analysis using mathematical distances

---

## License
This project is licensed under the MIT License. See the [LICENSE](LICENSE) file for details.

---

*Part of the Portfolio collection showcasing advanced SQL and data analysis skills.* 
=======
- 🎤 Who are the top-selling artists by global album sales?
- 🌍 How do artists perform by country and genre?
- ⏳ How has music industry output evolved year-over-year?
- 🧑‍🎤 What is the average album performance by artist debut year?
- 🧹 How are songs cleaned, deduplicated, and made ready for analysis?

---

## 🧠 Key Features

- Modular SQL workflows organized by purpose (artist, genre, trend, cleaning)
- Professional schema and normalized table relationships
- Structured exploratory queries for testing joins and coverage
- Insight-ready queries usable in BI dashboards or executive reports

---
>>>>>>> f74f3d5f
<|MERGE_RESOLUTION|>--- conflicted
+++ resolved
@@ -1,33 +1,9 @@
 # SQL Music Analysis
 
-![Spotify Banner](visualizations/genre_avg_energy.png)
-
-## Table of Contents
-- [Project Overview](#project-overview)
-- [Project Structure](#project-structure)
-- [Features](#features)
-- [Reusable Metrics & CTEs](#reusable-metrics--ctes)
-- [Setup & Usage](#setup--usage)
-- [Visualizations](#visualizations)
-- [Analysis Examples](#analysis-examples)
-- [License](#license)
-
----
-
-## Project Overview
-
-**SQL Music Analysis** is a comprehensive data analysis project that leverages advanced SQL techniques to explore Spotify music data. The project demonstrates professional SQL skills including Common Table Expressions (CTEs), window functions, complex aggregations, and data cleaning techniques to uncover patterns in genres, artists, and audio features.
-
-### Key Highlights:
-- **Advanced SQL Techniques**: CTEs, window functions, complex joins, and aggregations
-- **Data Cleaning & Preprocessing**: Comprehensive data validation and transformation
-- **Feature Engineering**: Creation of derived metrics and categorical variables
-- **Time-Series Analysis**: Trend analysis across decades and years
-- **Statistical Analysis**: Correlation analysis, distribution analysis, and clustering
-
----
+A comprehensive SQL-based analysis project exploring Spotify music data patterns, trends, and insights.
 
 ## Project Structure
+
 ```
 sql-music-analysis/
 ├── sample_data/
@@ -41,8 +17,7 @@
 │   ├── feature_trends.sql
 │   └── exploratory_queries.sql
 ├── notebooks/
-│   ├── spotify_analysis_notes.md
-│   └── spotify_music_analysis.ipynb
+│   └── spotify_analysis_notes.md
 ├── visualizations/
 │   ├── genre_avg_energy.png
 │   └── artist_valence_comparison.png
@@ -51,125 +26,28 @@
 └── .gitignore
 ```
 
-<<<<<<< HEAD
----
+## Features
 
-## Features
-- **Advanced SQL queries** with CTEs and window functions for music data analysis
-- **Comprehensive data cleaning** with missing value handling and data validation
-- **Genre analysis** with ranking systems and trend identification
-- **Artist performance analysis** with diversity metrics and evolution tracking
-- **Feature trend analysis** with correlation studies and distribution analysis
-- **Exploratory queries** with advanced clustering and similarity analysis
-- **Interactive Google Colab notebook** for Python-based analysis
-- **Professional documentation** with clear code organization and comments
+- Advanced SQL queries for music data analysis
+- Genre, artist, and feature trend exploration
+- Data cleaning and transformation scripts
+- Visualizations of key insights
+- Well-documented schema and analysis notes
+
+## Getting Started
+
+1. Set up your SQL database environment
+2. Import the schema from `schema/create_tables.sql`
+3. Load the sample data from `sample_data/high_popularity_spotify_data.csv`
+4. Run analysis scripts from the `sql/` directory
+
+## Analysis Examples
+
+- Genre energy and valence comparison
+- Artist performance and trends
+- Feature distribution over time
+- Exploratory queries for deeper insights
 
 ---
 
-## Reusable Metrics & CTEs
-This project demonstrates advanced SQL abstraction through reusable Common Table Expressions (CTEs) and derived metrics:
-
-### Key CTEs:
-- **`genre_stats`**: Reusable genre performance metrics
-- **`artist_stats`**: Artist performance and diversity calculations
-- **`yearly_feature_trends`**: Time-based feature analysis
-- **`feature_clusters`**: Audio feature clustering logic
-- **`genre_centroids`**: Genre similarity calculations
-
-### Derived Metrics:
-- **Composite Scores**: Overall track scoring combining multiple features
-- **Popularity Categories**: Categorical classification of track popularity
-- **Feature Clusters**: Automatic categorization based on audio characteristics
-- **Similarity Distances**: Mathematical distance calculations between genres
-- **Trend Indicators**: Year-over-year change calculations
-
-Recruiters love to see this level of abstraction and modular SQL logic for consistency and maintainability.
-
----
-
-## Setup & Usage
-1. **Clone the repository**
-2. **Set up your SQL database environment** (PostgreSQL, MySQL, or SQLite)
-3. **Import the schema from** `schema/create_tables.sql`
-4. **Load the sample data from** `sample_data/high_popularity_spotify_data.csv`
-5. **Run data cleaning script**: `sql/data_cleaning.sql`
-6. **Execute analysis scripts** from the `sql/` directory in order:
-   - `genre_analysis.sql` - Genre performance and characteristics
-   - `artist_analysis.sql` - Artist diversity and evolution
-   - `feature_trends.sql` - Time-based feature analysis
-   - `exploratory_queries.sql` - Advanced exploratory analysis
-7. **Open the Colab notebook** in `notebooks/spotify_music_analysis.ipynb` for interactive exploration
-
----
-
-## Visualizations
-
-### Genre Average Energy
-![Genre Average Energy](visualizations/genre_avg_energy.png)
-
-### Artist Valence Comparison
-![Artist Valence Comparison](visualizations/artist_valence_comparison.png)
-
----
-=======
-# 🎧 Spotify Music Industry SQL Analysis
-
-This project explores key business and artist trends in the music industry using SQL. It analyzes artist performance, album sales, genre dominance, and time-based trends to provide insight into the market dynamics of popular music.
-
-
----
->>>>>>> f74f3d5f
-
-## 📌 Business Questions Answered
-
-<<<<<<< HEAD
-### Genre Analysis
-- Genre performance rankings with multiple metrics
-- Decade-based genre evolution analysis
-- Subgenre characteristics and popularity
-- Genre feature correlation analysis
-
-### Artist Analysis
-- Top artists by track count and performance metrics
-- Artist evolution over time with trend analysis
-- Collaboration vs. solo performance comparison
-- Artist diversity and genre coverage analysis
-
-### Feature Trends
-- Yearly feature evolution with ranking systems
-- Decade comparison with statistical measures
-- Feature correlation analysis with strength indicators
-- Popularity vs. feature relationship analysis
-
-### Exploratory Queries
-- Advanced track scoring with composite metrics
-- Seasonal analysis by release timing
-- Feature clustering with automatic categorization
-- Cross-genre similarity analysis using mathematical distances
-
----
-
-## License
-This project is licensed under the MIT License. See the [LICENSE](LICENSE) file for details.
-
----
-
-*Part of the Portfolio collection showcasing advanced SQL and data analysis skills.* 
-=======
-- 🎤 Who are the top-selling artists by global album sales?
-- 🌍 How do artists perform by country and genre?
-- ⏳ How has music industry output evolved year-over-year?
-- 🧑‍🎤 What is the average album performance by artist debut year?
-- 🧹 How are songs cleaned, deduplicated, and made ready for analysis?
-
----
-
-## 🧠 Key Features
-
-- Modular SQL workflows organized by purpose (artist, genre, trend, cleaning)
-- Professional schema and normalized table relationships
-- Structured exploratory queries for testing joins and coverage
-- Insight-ready queries usable in BI dashboards or executive reports
-
----
->>>>>>> f74f3d5f
+*Part of the Portfolio collection showcasing SQL and data analysis skills.* 